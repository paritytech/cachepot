--- conflicted
+++ resolved
@@ -182,179 +182,8 @@
     ClearCache,
 }
 
-<<<<<<< HEAD
 /// Parse the commandline into a `Command` to execute.
 pub fn parse() -> Result<Command> {
     let a = Command2::from_args();
     Ok(a.try_into()?)
-=======
-/// Get the `App` used for argument parsing.
-pub fn get_app<'a, 'b>() -> App<'a, 'b> {
-    App::new(env!("CARGO_PKG_NAME"))
-        .version(env!("CARGO_PKG_VERSION"))
-        .setting(AppSettings::TrailingVarArg)
-        .after_help(concat!(
-                "Enabled features:\n",
-                "    S3:        ", cfg!(feature = "s3"), "\n",
-                "    Redis:     ", cfg!(feature = "redis"), "\n",
-                "    Memcached: ", cfg!(feature = "memcached"), "\n",
-                "    GCS:       ", cfg!(feature = "gcs"), "\n",
-                "    Azure:     ", cfg!(feature = "azure"), "\n")
-                )
-        .args_from_usage(
-            "-s --show-stats  'show cache statistics'
-             --start-server   'start background server'
-             --stop-server    'stop background server'
-             -z, --zero-stats 'zero statistics counters'
-             --dist-auth      'authenticate for distributed compilation'
-             --dist-status    'show status of the distributed client'
-             --clear-cache    'clear the contents of the on-disk cache'"
-                )
-        .arg(Arg::from_usage("--package-toolchain <executable> <out> 'package toolchain for distributed compilation'")
-             .required(false))
-        .arg(Arg::from_usage("--stats-format  'set output format of statistics'")
-             .possible_values(&StatsFormat::variants())
-             .default_value("text"))
-        .arg(
-            Arg::with_name("cmd")
-                .multiple(true)
-                .use_delimiter(false)
-                )
-}
-
-/// Parse the commandline into a `Command` to execute.
-pub fn parse() -> Result<Command> {
-    trace!("parse");
-    let cwd =
-        env::current_dir().context("cachepot: Couldn't determine current working directory")?;
-    // The internal start server command is passed in the environment.
-    let internal_start_server = match env::var("CACHEPOT_START_SERVER") {
-        Ok(val) => val == "1",
-        Err(_) => false,
-    };
-    let mut args: Vec<_> = env::args_os().collect();
-    if !internal_start_server {
-        if let Ok(exe) = env::current_exe() {
-            match exe
-                .file_stem()
-                .and_then(|s| s.to_str())
-                .map(|s| s.to_lowercase())
-            {
-                // If the executable has its standard name, do nothing.
-                Some(ref e) if e == env!("CARGO_PKG_NAME") => {}
-                // Otherwise, if it was copied/hardlinked under a different $name, act
-                // as if it were invoked with `cachepot $name`, but avoid $name resolving
-                // to ourselves again if it's in the PATH.
-                _ => {
-                    if let (Some(path), Some(exe_filename)) = (env::var_os("PATH"), exe.file_name())
-                    {
-                        match which_in(exe_filename, Some(&path), &cwd) {
-                            Ok(ref full_path)
-                                if full_path.canonicalize()? == exe.canonicalize()? =>
-                            {
-                                if let Some(dir) = full_path.parent() {
-                                    let path = env::join_paths(
-                                        env::split_paths(&path).filter(|p| p != dir),
-                                    )
-                                    .ok();
-                                    if let Ok(full_path) = which_in(exe_filename, path, &cwd) {
-                                        args[0] = full_path.into();
-                                    }
-                                }
-                            }
-                            Ok(full_path) => args[0] = full_path.into(),
-                            Err(_) => {}
-                        }
-                        args.insert(0, env!("CARGO_PKG_NAME").into());
-                    }
-                }
-            }
-        }
-    }
-    let matches = get_app().get_matches_from(args);
-
-    let show_stats = matches.is_present("show-stats");
-    let start_server = matches.is_present("start-server");
-    let stop_server = matches.is_present("stop-server");
-    let zero_stats = matches.is_present("zero-stats");
-    let dist_auth = matches.is_present("dist-auth");
-    let dist_status = matches.is_present("dist-status");
-    let package_toolchain = matches.is_present("package-toolchain");
-    let cmd = matches.values_of_os("cmd");
-    let clear_cache = matches.is_present("clear-cache");
-    // Ensure that we've only received one command to run.
-    fn is_some<T>(x: &Option<T>) -> bool {
-        x.is_some()
-    }
-    if [
-        internal_start_server,
-        show_stats,
-        start_server,
-        stop_server,
-        zero_stats,
-        package_toolchain,
-        is_some(&cmd),
-    ]
-    .iter()
-    .filter(|&&x| x)
-    .count()
-        > 1
-    {
-        bail!("Too many commands specified");
-    }
-    if internal_start_server {
-        Ok(Command::InternalStartServer)
-    } else if show_stats {
-        let fmt =
-            value_t!(matches.value_of("stats-format"), StatsFormat).unwrap_or_else(|e| e.exit());
-        Ok(Command::ShowStats(fmt))
-    } else if start_server {
-        Ok(Command::StartServer)
-    } else if stop_server {
-        Ok(Command::StopServer)
-    } else if zero_stats {
-        Ok(Command::ZeroStats)
-    } else if dist_auth {
-        Ok(Command::DistAuth)
-    } else if dist_status {
-        Ok(Command::DistStatus)
-    } else if clear_cache {
-        Ok(Command::ClearCache)
-    } else if package_toolchain {
-        let mut values = matches
-            .values_of_os("package-toolchain")
-            .expect("Parsed package-toolchain but no values");
-        assert!(values.len() == 2);
-        let (executable, out) = (
-            values.next().expect("package-toolchain missing value 1"),
-            values.next().expect("package-toolchain missing value 2"),
-        );
-        Ok(Command::PackageToolchain(executable.into(), out.into()))
-    } else if let Some(mut args) = cmd {
-        if let Some(exe) = args.next() {
-            let cmdline = args.map(|s| s.to_owned()).collect::<Vec<_>>();
-            let mut env_vars = env::vars_os().collect::<Vec<_>>();
-
-            // If we're running under rr, avoid the `LD_PRELOAD` bits, as it will
-            // almost surely do the wrong thing, as the compiler gets executed
-            // in a different process tree.
-            //
-            // FIXME: Maybe we should strip out `LD_PRELOAD` always?
-            if env::var_os("RUNNING_UNDER_RR").is_some() {
-                env_vars.retain(|(k, _v)| k != "LD_PRELOAD" && k != "RUNNING_UNDER_RR");
-            }
-
-            Ok(Command::Compile {
-                exe: exe.to_owned(),
-                cmdline,
-                cwd,
-                env_vars,
-            })
-        } else {
-            bail!("No compile command");
-        }
-    } else {
-        bail!("No command specified");
-    }
->>>>>>> 704a3e50
 }